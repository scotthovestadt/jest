--- conflicted
+++ resolved
@@ -2,12 +2,9 @@
 
 ### Features
 
-<<<<<<< HEAD
 - `[*]` Filter API pre-filter setup hook ([#8142](https://github.com/facebook/jest/pull/8142))
-=======
 - `[jest-snapshot]` Improve report when matcher fails, part 14 ([#8132](https://github.com/facebook/jest/pull/8132))
 - `[@jest/reporter]` Display todo and skip test descriptions when verbose is true ([#8038](https://github.com/facebook/jest/pull/8038))
->>>>>>> e04b034b
 
 ### Fixes
 
